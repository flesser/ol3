--- conflicted
+++ resolved
@@ -58,13 +58,9 @@
 goog.require('ol.layer.Layer');
 goog.require('ol.renderer.Map');
 goog.require('ol.renderer.canvas.Map');
-<<<<<<< HEAD
-goog.require('ol.renderer.canvas.isSupported');
+goog.require('ol.renderer.canvas.SUPPORTED');
 goog.require('ol.renderer.cesium.Map');
-goog.require('ol.renderer.cesium.isSupported');
-=======
-goog.require('ol.renderer.canvas.SUPPORTED');
->>>>>>> a11a98ac
+goog.require('ol.renderer.cesium.SUPPORTED');
 goog.require('ol.renderer.dom.Map');
 goog.require('ol.renderer.dom.SUPPORTED');
 goog.require('ol.renderer.webgl.Map');
@@ -881,7 +877,7 @@
         break;
       }
     } else if (rendererHint == ol.RendererHint.CESIUM) {
-      if (ol.ENABLE_WEBGL && ol.renderer.cesium.isSupported()) {
+      if (ol.ENABLE_WEBGL && ol.renderer.cesium.SUPPORTED) {
         rendererConstructor = ol.renderer.cesium.Map;
         break;
       }
