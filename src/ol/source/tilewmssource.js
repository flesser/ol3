// FIXME add minZoom support

goog.provide('ol.source.TileWMS');

goog.require('goog.array');
goog.require('goog.math');
goog.require('goog.object');
goog.require('ol.TileCoord');
goog.require('ol.TileUrlFunction');
goog.require('ol.extent');
goog.require('ol.source.TileImage');
goog.require('ol.source.wms');



/**
 * @constructor
 * @extends {ol.source.TileImage}
<<<<<<< HEAD
 * @param {ol.source.TileWMSOptions} options Tile WMS options.
=======
 * @implements {ol.source.FeatureInfoSource}
 * @param {olx.source.TileWMSOptions} options Tile WMS options.
>>>>>>> 93e605b1
 * @todo stability experimental
 */
ol.source.TileWMS = function(options) {

  var tileGrid;
  if (goog.isDef(options.tileGrid)) {
    tileGrid = options.tileGrid;
  }

  var tileUrlFunction = ol.TileUrlFunction.nullTileUrlFunction;
  var urls = options.urls;
  if (!goog.isDef(urls) && goog.isDef(options.url)) {
    urls = ol.TileUrlFunction.expandUrl(options.url);
  }

  /**
   * @private
   * @type {number}
   */
  this.gutter_ = goog.isDef(options.gutter) ? options.gutter : 0;

  /**
   * @private
   * @type {Object}
   */
  this.params_ = options.params;

  /**
   * @private
   * @type {string}
   */
  this.coordKeyPrefix_ = '';
  this.resetCoordKeyPrefix_();

  if (goog.isDef(urls)) {
    var tileUrlFunctions = goog.array.map(
        urls, function(url) {
          return ol.TileUrlFunction.createFromParamsFunction(
              url, this.params_, this.gutter_, ol.source.wms.getUrl);
        }, this);
    tileUrlFunction = ol.TileUrlFunction.createFromTileUrlFunctions(
        tileUrlFunctions);
  }

  var transparent = goog.isDef(options.params['TRANSPARENT']) ?
      options.params['TRANSPARENT'] : true;
  var extent = options.extent;

  var tileCoordTransform = function(tileCoord, projection) {
    var tileGrid = this.getTileGrid();
    if (goog.isNull(tileGrid)) {
      tileGrid = ol.tilegrid.getForProjection(projection);
    }
    if (tileGrid.getResolutions().length <= tileCoord.z) {
      return null;
    }
    var x = tileCoord.x;
    var tileExtent = tileGrid.getTileCoordExtent(tileCoord);
    var projectionExtent = projection.getExtent();
    extent = goog.isDef(extent) ? extent : projectionExtent;

    if (!goog.isNull(extent) && projection.isGlobal() &&
        extent[0] === projectionExtent[0] &&
        extent[2] === projectionExtent[2]) {
      var numCols = Math.ceil(
          (extent[2] - extent[0]) /
          (tileExtent[2] - tileExtent[0]));
      x = goog.math.modulo(x, numCols);
      tileExtent = tileGrid.getTileCoordExtent(
          new ol.TileCoord(tileCoord.z, x, tileCoord.y));
    }
    if (!goog.isNull(extent) && (!ol.extent.intersects(tileExtent, extent) ||
        ol.extent.touches(tileExtent, extent))) {
      return null;
    }
    return new ol.TileCoord(tileCoord.z, x, tileCoord.y);
  };

  goog.base(this, {
    attributions: options.attributions,
    crossOrigin: options.crossOrigin,
    extent: extent,
    logo: options.logo,
    tileGrid: options.tileGrid,
    opaque: !transparent,
    projection: options.projection,
    tileLoadFunction: options.tileLoadFunction,
    tileUrlFunction: ol.TileUrlFunction.withTileCoordTransform(
        tileCoordTransform, tileUrlFunction)
  });

<<<<<<< HEAD
=======
  /**
   * @private
   * @type {olx.source.WMSGetFeatureInfoOptions}
   */
  this.getFeatureInfoOptions_ = goog.isDef(options.getFeatureInfoOptions) ?
      options.getFeatureInfoOptions :
      /** @type {olx.source.WMSGetFeatureInfoOptions} */ ({});

>>>>>>> 93e605b1
};
goog.inherits(ol.source.TileWMS, ol.source.TileImage);


/**
 * @inheritDoc
 */
ol.source.TileWMS.prototype.getGutter = function() {
  return this.gutter_;
};


/**
 * @inheritDoc
 */
ol.source.TileWMS.prototype.getKeyZXY = function(z, x, y) {
  return this.coordKeyPrefix_ + goog.base(this, 'getKeyZXY', z, x, y);
};


/**
 * Get the user-provided params, i.e. those passed to the constructor through
 * the "params" option, and possibly updated using the updateParams method.
 * @return {Object} Params.
 * @todo stability experimental
 */
ol.source.TileWMS.prototype.getParams = function() {
  return this.params_;
};


/**
 * @private
 */
ol.source.TileWMS.prototype.resetCoordKeyPrefix_ = function() {
  var i = 0;
  var res = [];
  for (var key in this.params_) {
    res[i++] = key + '-' + this.params_[key];
  }
  this.coordKeyPrefix_ = res.join('/');
};


/**
 * Update the user-provided params.
 * @param {Object} params Params.
 * @todo stability experimental
 */
ol.source.TileWMS.prototype.updateParams = function(params) {
  goog.object.extend(this.params_, params);
  this.resetCoordKeyPrefix_();
  this.dispatchChangeEvent();
};<|MERGE_RESOLUTION|>--- conflicted
+++ resolved
@@ -16,12 +16,7 @@
 /**
  * @constructor
  * @extends {ol.source.TileImage}
-<<<<<<< HEAD
- * @param {ol.source.TileWMSOptions} options Tile WMS options.
-=======
- * @implements {ol.source.FeatureInfoSource}
  * @param {olx.source.TileWMSOptions} options Tile WMS options.
->>>>>>> 93e605b1
  * @todo stability experimental
  */
 ol.source.TileWMS = function(options) {
@@ -113,17 +108,6 @@
         tileCoordTransform, tileUrlFunction)
   });
 
-<<<<<<< HEAD
-=======
-  /**
-   * @private
-   * @type {olx.source.WMSGetFeatureInfoOptions}
-   */
-  this.getFeatureInfoOptions_ = goog.isDef(options.getFeatureInfoOptions) ?
-      options.getFeatureInfoOptions :
-      /** @type {olx.source.WMSGetFeatureInfoOptions} */ ({});
-
->>>>>>> 93e605b1
 };
 goog.inherits(ol.source.TileWMS, ol.source.TileImage);
 
