goog.provide('ol.source.ImageWMS');

goog.require('goog.asserts');
goog.require('goog.object');
goog.require('ol.Image');
goog.require('ol.ImageUrlFunction');
goog.require('ol.extent');
goog.require('ol.source.Image');
goog.require('ol.source.wms');



/**
 * @constructor
 * @extends {ol.source.Image}
<<<<<<< HEAD
 * @param {ol.source.ImageWMSOptions} options Options.
=======
 * @implements {ol.source.FeatureInfoSource}
 * @param {olx.source.ImageWMSOptions} options Options.
>>>>>>> 93e605b1
 * @todo stability experimental
 */
ol.source.ImageWMS = function(options) {

  /**
   * @private
   * @type {Object}
   */
  this.params_ = options.params;

  var imageUrlFunction = goog.isDef(options.url) ?
      ol.ImageUrlFunction.createFromParamsFunction(
          options.url, this.params_, ol.source.wms.getUrl) :
      ol.ImageUrlFunction.nullImageUrlFunction;

  goog.base(this, {
    attributions: options.attributions,
    crossOrigin: options.crossOrigin,
    extent: options.extent,
    projection: options.projection,
    resolutions: options.resolutions,
    imageUrlFunction: imageUrlFunction
  });

  /**
   * @private
<<<<<<< HEAD
=======
   * @type {olx.source.WMSGetFeatureInfoOptions}
   */
  this.getFeatureInfoOptions_ = goog.isDef(options.getFeatureInfoOptions) ?
      options.getFeatureInfoOptions :
      /** @type {olx.source.WMSGetFeatureInfoOptions} */ ({});

  /**
   * @private
>>>>>>> 93e605b1
   * @type {ol.Image}
   */
  this.image_ = null;

  /**
   * @private
   * @type {number}
   */
  this.ratio_ = goog.isDef(options.ratio) ?
      options.ratio : 1.5;

};
goog.inherits(ol.source.ImageWMS, ol.source.Image);


/**
 * Get the user-provided params, i.e. those passed to the constructor through
 * the "params" option, and possibly updated using the updateParams method.
 * @return {Object} Params.
 */
ol.source.ImageWMS.prototype.getParams = function() {
  return this.params_;
};


/**
 * @inheritDoc
 */
ol.source.ImageWMS.prototype.getImage =
    function(extent, resolution, projection) {
  resolution = this.findNearestResolution(resolution);

  var image = this.image_;
  if (!goog.isNull(image) &&
      image.getResolution() == resolution &&
      ol.extent.containsExtent(image.getExtent(), extent)) {
    return image;
  }

  extent = extent.slice();
  ol.extent.scaleFromCenter(extent, this.ratio_);
  var width = (extent[2] - extent[0]) / resolution;
  var height = (extent[3] - extent[1]) / resolution;
  var size = [width, height];

  this.image_ = this.createImage(extent, resolution, size, projection);
  return this.image_;
};


/**
 * Update the user-provided params.
 * @param {Object} params Params.
 */
ol.source.ImageWMS.prototype.updateParams = function(params) {
  goog.object.extend(this.params_, params);
  this.image_ = null;
  this.dispatchChangeEvent();
};<|MERGE_RESOLUTION|>--- conflicted
+++ resolved
@@ -13,12 +13,7 @@
 /**
  * @constructor
  * @extends {ol.source.Image}
-<<<<<<< HEAD
- * @param {ol.source.ImageWMSOptions} options Options.
-=======
- * @implements {ol.source.FeatureInfoSource}
  * @param {olx.source.ImageWMSOptions} options Options.
->>>>>>> 93e605b1
  * @todo stability experimental
  */
 ol.source.ImageWMS = function(options) {
@@ -45,17 +40,6 @@
 
   /**
    * @private
-<<<<<<< HEAD
-=======
-   * @type {olx.source.WMSGetFeatureInfoOptions}
-   */
-  this.getFeatureInfoOptions_ = goog.isDef(options.getFeatureInfoOptions) ?
-      options.getFeatureInfoOptions :
-      /** @type {olx.source.WMSGetFeatureInfoOptions} */ ({});
-
-  /**
-   * @private
->>>>>>> 93e605b1
    * @type {ol.Image}
    */
   this.image_ = null;
